name: Development Build & Test

<<<<<<< HEAD
on:
  release:
    types: [ published ]
  pull_request:
  push:
=======
on: [push, pull_request]
>>>>>>> e551d3f2

jobs:
  tests:
    name: ${{ matrix.python-version }}
    runs-on: ubuntu-latest
    strategy:
      fail-fast: false  # Don't fail fast to explore which configurations fail
      matrix:
        python-version: ['3.7', '3.8', '3.9', '3.10']
        pytorch-version: ['1.10.2', '1.11.0', '1.12.1', '1.13.0']
        exclude:
          - python-version: '3.10'
            pytorch-version: '1.10.2'  # 3.10 doesn't support torch<=1.11.0
    steps:
      - uses: actions/checkout@v3
      - name: Set up Python ${{ matrix.python-version }}, PyTorch ${{ matrix.pytorch-version }}
        uses: actions/setup-python@v4
        with:
          python-version: ${{ matrix.python-version }}
          cache: 'pip' # caching pip dependencies
      - name: Install dependencies
        run: |
          python -m pip install --upgrade pip
          pip install flake8 pytest
          pip install torch==${{ matrix.pytorch-version }}
          if [ -f requirements.txt ]; then pip install -r requirements.txt --ignore-installed; fi
      - name: Lint with flake8
        run: |
          # stop the build if there are Python syntax errors or undefined names
          flake8 . --count --select=E9,F63,F7,F82 --show-source --statistics
          # exit-zero treats all errors as warnings. The GitHub editor is 127 chars wide
          # flake8 . --count --exit-zero --max-complexity=10 --max-line-length=127 --statistics
      - name: Test with pytest
        run: |
          pytest<|MERGE_RESOLUTION|>--- conflicted
+++ resolved
@@ -1,14 +1,11 @@
 name: Development Build & Test
 
-<<<<<<< HEAD
 on:
   release:
     types: [ published ]
   pull_request:
   push:
-=======
-on: [push, pull_request]
->>>>>>> e551d3f2
+
 
 jobs:
   tests:
