"""Contains ``SumNode`` for SPFlow in the ``torch`` backend.
"""
from copy import deepcopy
from typing import Iterable, List, Optional, Union

import numpy as np
import torch

from spflow.base.structure.spn.nodes.sum_node import SumNode as BaseSumNode
from spflow.meta.data.scope import Scope
from spflow.meta.dispatch.dispatch import dispatch
from spflow.meta.dispatch.dispatch_context import (
    DispatchContext,
    init_default_dispatch_context,
)
from spflow.torch.structure.general.nodes.node import Node
from spflow.torch.structure.module import Module
from spflow.torch.utils.projections import proj_convex_to_real, proj_real_to_convex


class SumNode(Node):
    """SPN-like sum node in the ``torch`` backend.

    Represents a convex combination of its children over the same scope.
    Internally, the weights are represented as unbounded parameters that are projected onto convex combination for representing the actual weights.

    Methods:
        children():
            Iterator over all modules that are children to the module in a directed graph.

    Attributes:
        weights_aux:
            One-dimensional PyTorch tensor containing weights for each input.
        weights:
            One-dimensional PyTorch tensor containing non-negative weights for each input, summing up to one (projected from 'weights_aux').
        n_out:
            Integer indicating the number of outputs. One for nodes.
        scopes_out:
            List of scopes representing the output scopes.
    """

    def __init__(
        self,
        children: List[Module],
        weights: Optional[Union[np.ndarray, torch.Tensor, List[float]]] = None,
    ) -> None:
        """Initializes 'SumNode' object.

        Args:
            children:
                Non-empty list of modules that are children to the node.
                The output scopes for all child modules need to be equal.
            weights:
                Optional list of floats, one-dimensional NumPy array or one-dimensional PyTorch tensor containing non-negative weights for each input, summing up to one.
                Defaults to 'None' in which case weights are initialized to random weights in (0,1) and normalized.

        Raises:
            ValueError: Invalid arguments.
        """
        super().__init__(children=children)

        if not children:
            raise ValueError("'SumNode' requires at least one child to be specified.")

        scope = None

        for child in children:
            for s in child.scopes_out:
                if scope is None:
                    scope = s
                else:
                    if not scope.equal_query(s):
                        raise ValueError(f"'SumNode' requires child scopes to have the same query variables.")

                scope = scope.join(s)

        self.scope = scope
        self.n_in = sum(child.n_out for child in children)

        if weights is None:
            weights = torch.rand(self.n_in) + 1e-08  # avoid zeros
            weights /= weights.sum()

        # register auxiliary parameters for weights as torch parameters
        self.weights_aux = torch.nn.Parameter()
        # initialize weights
        self.weights = weights

    @property
    def weights(self) -> torch.Tensor:
        """Returns the weights of the node as a PyTorch tensor."""
        # project auxiliary weights onto weights that sum up to one
        return proj_real_to_convex(self.weights_aux)

    @weights.setter
    def weights(self, values: Union[np.ndarray, torch.Tensor, List[float]]) -> None:
        """Sets the weights of the node to specified values.

        Args:
            values:
                One-dimensional NumPy array, PyTorch tensor or list of floats of non-negative values summing up to one.
                Number of values must match number of total inputs to the node.

        Raises:
            ValueError: Invalid values.
        """
        if isinstance(values, list) or isinstance(values, np.ndarray):
            values = torch.tensor(values).float()
        if values.ndim != 1:
            raise ValueError(
                f"Torch tensor of weight values for 'SumNode' is expected to be one-dimensional, but is {values.ndim}-dimensional."
            )
        if not torch.all(values > 0):
            raise ValueError("Weights for 'SumNode' must be all positive.")
        if not torch.isclose(values.sum(), torch.tensor(1.0, dtype=values.dtype)):
            raise ValueError("Weights for 'SumNode' must sum up to one.")
        if not (len(values) == self.n_in):
            raise ValueError("Number of weights for 'SumNode' does not match total number of child outputs.")

        self.weights_aux.data = proj_convex_to_real(values)


@dispatch(memoize=True)  # type: ignore
def marginalize(
    sum_node: SumNode,
    marg_rvs: Iterable[int],
    prune: bool = True,
    dispatch_ctx: Optional[DispatchContext] = None,
):
    """Structural marginalization for ``SumNode`` objects in the ``torch`` backend.

    Structurally marginalizes the specified sum node.
    If the sum node's scope contains non of the random variables to marginalize, then the node is returned unaltered.
    If the sum node's scope is fully marginalized over, then None is returned.
    If the sum node's scope is partially marginalized over, then a new sum node over the marginalized child modules is returned.

    Args:
        sum_node:
            Sum node module to marginalize.
        marg_rvs:
            Iterable of integers representing the indices of the random variables to marginalize.
        prune:
            Boolean indicating whether or not to prune nodes and modules where possible.
            Has no effect when marginalizing sum nodes. Defaults to True.
        dispatch_ctx:
            Optional dispatch context.

    Returns:
        (Marginalized) sum node or None if it is completely marginalized.
    """
    # initialize dispatch context
    dispatch_ctx = init_default_dispatch_context(dispatch_ctx)

    # compute node scope (node only has single output)
    node_scope = sum_node.scope

    mutual_rvs = set(node_scope.query).intersection(set(marg_rvs))

    # node scope is being fully marginalized
    if len(mutual_rvs) == len(node_scope.query):
        return None
    # node scope is being partially marginalized
    elif mutual_rvs:
        marg_children = []

        # marginalize child modules
<<<<<<< HEAD
        for child in sum_node.chs:
            marg_child = marginalize(
                child, marg_rvs, prune=prune, dispatch_ctx=dispatch_ctx
            )
=======
        for child in sum_node.children():
            marg_child = marginalize(child, marg_rvs, prune=prune, dispatch_ctx=dispatch_ctx)
>>>>>>> 53b8a878

            # if marginalized child is not None
            if marg_child:
                marg_children.append(marg_child)

        return SumNode(children=marg_children, weights=sum_node.weights)
    else:
        return deepcopy(sum_node)


@dispatch(memoize=True)  # type: ignore
def toBase(sum_node: SumNode, dispatch_ctx: Optional[DispatchContext] = None) -> BaseSumNode:
    """Conversion for ``SumNode`` from ``torch`` backend to ``base`` backend.

    Args:
        sum_node:
            Sum node to be converted.
        dispatch_ctx:
            Dispatch context.
    """
    dispatch_ctx = init_default_dispatch_context(dispatch_ctx)
    return BaseSumNode(
<<<<<<< HEAD
        children=[
            toBase(child, dispatch_ctx=dispatch_ctx)
            for child in sum_node.chs
        ],
=======
        children=[toBase(child, dispatch_ctx=dispatch_ctx) for child in sum_node.children()],
>>>>>>> 53b8a878
        weights=sum_node.weights.detach().cpu().numpy(),
    )


@dispatch(memoize=True)  # type: ignore
def toTorch(sum_node: BaseSumNode, dispatch_ctx: Optional[DispatchContext] = None) -> SumNode:
    """Conversion for ``SumNode`` from ``base`` backend to ``torch`` backend.

    Args:
        sum_node:
            Sum node to be converted.
        dispatch_ctx:
            Dispatch context.
    """
    dispatch_ctx = init_default_dispatch_context(dispatch_ctx)
    return SumNode(
        children=[toTorch(child, dispatch_ctx=dispatch_ctx) for child in sum_node.children],
        weights=sum_node.weights,
    )<|MERGE_RESOLUTION|>--- conflicted
+++ resolved
@@ -164,15 +164,8 @@
         marg_children = []
 
         # marginalize child modules
-<<<<<<< HEAD
         for child in sum_node.chs:
-            marg_child = marginalize(
-                child, marg_rvs, prune=prune, dispatch_ctx=dispatch_ctx
-            )
-=======
-        for child in sum_node.children():
             marg_child = marginalize(child, marg_rvs, prune=prune, dispatch_ctx=dispatch_ctx)
->>>>>>> 53b8a878
 
             # if marginalized child is not None
             if marg_child:
@@ -195,14 +188,7 @@
     """
     dispatch_ctx = init_default_dispatch_context(dispatch_ctx)
     return BaseSumNode(
-<<<<<<< HEAD
-        children=[
-            toBase(child, dispatch_ctx=dispatch_ctx)
-            for child in sum_node.chs
-        ],
-=======
-        children=[toBase(child, dispatch_ctx=dispatch_ctx) for child in sum_node.children()],
->>>>>>> 53b8a878
+        children=[toBase(child, dispatch_ctx=dispatch_ctx) for child in sum_node.chs],
         weights=sum_node.weights.detach().cpu().numpy(),
     )
 
