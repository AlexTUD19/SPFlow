'''
Created on March 30, 2018

@author: Alejandro Molina
'''

import numpy as np

from spn.algorithms.StructureLearning import get_next_operation, learn_structure
from spn.algorithms.Validity import is_valid
from spn.algorithms.splitting.Clustering import get_split_rows_KMeans
from spn.algorithms.splitting.RDC import get_split_cols_RDC_py, get_split_rows_RDC_py

from spn.structure.Base import Sum, assign_ids

from spn.structure.leaves.histogram.Histograms import create_histogram_leaf
from spn.structure.leaves.parametric.Parametric import create_parametric_leaf
from spn.structure.leaves.piecewise.PiecewiseLinear import create_piecewise_leaf
from spn.structure.leaves.conditional.Conditional import create_conditional_leaf


def learn_classifier(data, ds_context, spn_learn_wrapper, label_idx, cpus=-1, rand_gen=None):
    spn = Sum()
    for label, count in zip(*np.unique(data[:, label_idx], return_counts=True)):
        branch = spn_learn_wrapper(data[data[:, label_idx] == label, :], ds_context, cpus=cpus, rand_gen=rand_gen)
        spn.children.append(branch)
        spn.weights.append(count / data.shape[0])

    spn.scope.extend(branch.scope)
    assign_ids(spn)

    valid, err = is_valid(spn)
    assert valid, "invalid spn: " + err

    return spn


def learn_mspn_with_missing(data, ds_context, cols="rdc", rows="kmeans", min_instances_slice=200, threshold=0.3,
                            linear=False, ohe=False, leaves=None, memory=None, rand_gen=None, cpus=-1):
    if leaves is None:
        # leaves = create_histogram_leaf
        leaves = create_piecewise_leaf

    if rand_gen is None:
        rand_gen = np.random.RandomState(17)

    def learn(data, ds_context, cols, rows, min_instances_slice, threshold, linear, ohe):
        if cols == "rdc":
            split_cols = get_split_cols_RDC_py(threshold, rand_gen=rand_gen, ohe=ohe, n_jobs=cpus)
        if rows == "rdc":
            split_rows = get_split_rows_RDC_py(rand_gen=rand_gen, ohe=ohe, n_jobs=cpus)
        elif rows == "kmeans":
            split_rows = get_split_rows_KMeans()

        if leaves is None:
            leaves = create_histogram_leaf

        nextop = get_next_operation(min_instances_slice)

        return learn_structure(data, ds_context, split_rows, split_cols, leaves, nextop)

    if memory:
        learn = memory.cache(learn)

    return learn(data, ds_context, cols, rows, min_instances_slice, threshold, linear, ohe)


def learn_mspn(data, ds_context, cols="rdc", rows="kmeans", min_instances_slice=200, threshold=0.3, ohe=False,
               leaves=None, memory=None, rand_gen=None, cpus=-1):
    if leaves is None:
        leaves = create_histogram_leaf

    if rand_gen is None:
        rand_gen = np.random.RandomState(17)

    def learn(data, ds_context, cols, rows, min_instances_slice, threshold, ohe):
        if cols == "rdc":
            split_cols = get_split_cols_RDC_py(threshold, rand_gen=rand_gen, ohe=ohe, n_jobs=cpus)
        if rows == "rdc":
            split_rows = get_split_rows_RDC_py(rand_gen=rand_gen, ohe=ohe, n_jobs=cpus)
        elif rows == "kmeans":
            split_rows = get_split_rows_KMeans()

        nextop = get_next_operation(min_instances_slice)

        return learn_structure(data, ds_context, split_rows, split_cols, leaves, nextop)

    if memory:
        learn = memory.cache(learn)

    return learn(data, ds_context, cols, rows, min_instances_slice, threshold, ohe)


def learn_parametric(data, ds_context, cols="rdc", rows="kmeans", min_instances_slice=200, threshold=0.3, ohe=False,
                     leaves=None, memory=None, rand_gen=None, cpus=-1):
    if leaves is None:
        leaves = create_parametric_leaf

    if rand_gen is None:
        rand_gen = np.random.RandomState(17)

    def learn(data, ds_context, cols, rows, min_instances_slice, threshold, ohe):
        if cols == "rdc":
            split_cols = get_split_cols_RDC_py(threshold, rand_gen=rand_gen, ohe=ohe, n_jobs=cpus)
        if rows == "rdc":
            split_rows = get_split_rows_RDC_py(rand_gen=rand_gen, ohe=ohe, n_jobs=cpus)
        elif rows == "kmeans":
            split_rows = get_split_rows_KMeans()

        nextop = get_next_operation(min_instances_slice)

        return learn_structure(data, ds_context, split_rows, split_cols, leaves, nextop)

    if memory:
        learn = memory.cache(learn)

    return learn(data, ds_context, cols, rows, min_instances_slice, threshold, ohe)


def learn_conditional(data, ds_context, scope=None, cols="ci", rows="rand_hp", min_instances_slice=200, threshold=0.3,
                      ohe=False,
                      leaves=None, memory=None):
    """
    :param data: np array
    :param ds_context: Context object
    :param scope: list of indices of output variables
    :param cols: column splitting method
    :param rows: row splitting method
    :param min_instances_slice: minimal instance slice
    :param threshold: threshold scalar
    :param ohe: ohe
    :param leaves: boolean
    :param memory: boolean
    :return: method to learn structure
    """
    if leaves is None:
        leaves = create_conditional_leaf

    def learn(data, ds_context, scope, cols, rows, min_instances_slice, threshold, ohe):
        split_cols = None
        if cols == "ci":
            from spn.algorithms.splitting.RCoT import getCIGroups

            split_cols = getCIGroups(data, scope, threshold)
        else:
            raise ValueError('invalid independence test')
        if rows == "rand_hp":
<<<<<<< HEAD
            split_rows = get_split_rows_binary_random_partition()
=======
            from spn.algorithms.splitting.Random import get_split_rows_binary_random_partition

            split_rows = get_split_rows_binary_random_partition(ohe=ohe)
>>>>>>> b856beb6
        else:
            # todo add other clustering?
            raise ValueError('invalid clustering method')

        nextop = get_next_operation(min_instances_slice)

        return learn_structure(data, ds_context, split_rows, split_cols, leaves, nextop, scope)

    if memory:
        learn = memory.cache(learn)

    return learn(data, ds_context, scope, cols, rows, min_instances_slice, threshold, ohe)<|MERGE_RESOLUTION|>--- conflicted
+++ resolved
@@ -145,13 +145,9 @@
         else:
             raise ValueError('invalid independence test')
         if rows == "rand_hp":
-<<<<<<< HEAD
-            split_rows = get_split_rows_binary_random_partition()
-=======
             from spn.algorithms.splitting.Random import get_split_rows_binary_random_partition
 
             split_rows = get_split_rows_binary_random_partition(ohe=ohe)
->>>>>>> b856beb6
         else:
             # todo add other clustering?
             raise ValueError('invalid clustering method')
